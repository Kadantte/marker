from marker.processors import BaseProcessor
from marker.schema import BlockTypes
from marker.schema.blocks import Code
from marker.schema.document import Document


class CodeProcessor(BaseProcessor):
    """
    A processor for formatting code blocks.
    """
    block_types = (BlockTypes.Code, )

    def __call__(self, document: Document):
        for page in document.pages:
            for block in page.contained_blocks(document, self.block_types):
                self.format_block(document, block)


    def format_block(self, document: Document, block: Code):
        min_left = 9999  # will contain x- coord of column 0
        total_width = 0
        total_chars = 0

<<<<<<< HEAD
        contained_lines = block.contained_blocks(document, (BlockTypes.Line,))
        for line in contained_lines:
=======
        if block.structure is None:
            return

        for line_id in block.structure:
            line = document.get_block(line_id)
>>>>>>> 96d1b812
            min_left = min(line.polygon.bbox[0], min_left)
            total_width += line.polygon.width
            total_chars += len(line.raw_text(document))

        avg_char_width = total_width / max(total_chars, 1)
        code_text = ""
        is_new_line = False
        for line in contained_lines:
            text = line.raw_text(document)
            if avg_char_width == 0:
                prefix = ""
            else:
                total_spaces = int((line.polygon.bbox[0] - min_left) / avg_char_width)
                prefix = " " * max(0, total_spaces)

            if is_new_line:
                text = prefix + text

            code_text += text
            is_new_line = text.endswith("\n")

        block.code = code_text.rstrip()<|MERGE_RESOLUTION|>--- conflicted
+++ resolved
@@ -20,17 +20,9 @@
         min_left = 9999  # will contain x- coord of column 0
         total_width = 0
         total_chars = 0
-
-<<<<<<< HEAD
+        
         contained_lines = block.contained_blocks(document, (BlockTypes.Line,))
         for line in contained_lines:
-=======
-        if block.structure is None:
-            return
-
-        for line_id in block.structure:
-            line = document.get_block(line_id)
->>>>>>> 96d1b812
             min_left = min(line.polygon.bbox[0], min_left)
             total_width += line.polygon.width
             total_chars += len(line.raw_text(document))
