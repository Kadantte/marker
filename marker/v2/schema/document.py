--- conflicted
+++ resolved
@@ -21,12 +21,8 @@
     block_type: BlockTypes = BlockTypes.Document
 
     def get_block(self, block_id: BlockId):
-<<<<<<< HEAD
         page = self.get_page(block_id.page_id)
         block = page.get_block(block_id)
-=======
-        block = self.pages[block_id.page_id].get_block(block_id)
->>>>>>> e6629720
         if block:
             return block
         return None
