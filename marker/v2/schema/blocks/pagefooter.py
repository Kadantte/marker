--- conflicted
+++ resolved
@@ -3,13 +3,9 @@
 
 
 class PageFooter(Block):
-<<<<<<< HEAD
-    block_type: str = "PageFooter"
+    block_type: str = BlockTypes.PageFooter
 
     def assemble_html(self, child_blocks, parent_structure):
         template = super().assemble_html(child_blocks, parent_structure)
         template = template.replace("\n", " ")
-        return f"<p>{template}</p>"
-=======
-    block_type: BlockTypes = BlockTypes.PageFooter
->>>>>>> e6629720
+        return f"<p>{template}</p>"