--- conflicted
+++ resolved
@@ -91,11 +91,7 @@
         temp_pdf.write(dataset['pdf'][idx])
         temp_pdf.flush()
 
-<<<<<<< HEAD
         converter = PdfConverter(config=config, output_format=output_format)
-=======
-        converter = PdfConverter(config)
->>>>>>> 6fdfd974
         rendered = converter(temp_pdf.name)
 
     if output_format == "markdown":
