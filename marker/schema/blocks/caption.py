--- conflicted
+++ resolved
@@ -4,13 +4,10 @@
 
 class Caption(Block):
     block_type: BlockTypes = BlockTypes.Caption
-<<<<<<< HEAD
     block_description: str = "A text caption that is directly above or below an image or table. Only used for text describing the image or table.  "
+    replace_output_newlines: bool = True
 
     def assemble_html(self, document, child_blocks, parent_structure):
         template = super().assemble_html(document, child_blocks, parent_structure)
         template = template.replace("\n", " ")
         return f"<p>{template}</p>"
-=======
-    replace_output_newlines: bool = True
->>>>>>> 6fe395e5
